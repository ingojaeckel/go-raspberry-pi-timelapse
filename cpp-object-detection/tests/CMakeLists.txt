--- conflicted
+++ resolved
@@ -12,11 +12,8 @@
     test_parallel_frame_processor.cpp
     test_detection_model_interface.cpp
     test_viewfinder_window.cpp
-<<<<<<< HEAD
     test_photo_storage_logic.cpp
-=======
     test_network_streamer.cpp
->>>>>>> e4edc9dc
 )
 
 # Create test executable
