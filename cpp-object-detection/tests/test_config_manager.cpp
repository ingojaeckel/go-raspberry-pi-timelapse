--- conflicted
+++ resolved
@@ -74,46 +74,12 @@
     EXPECT_EQ(config_manager->parseArgs(argc, const_cast<char**>(argv)), ConfigManager::ParseResult::HELP_REQUESTED);
 }
 
-<<<<<<< HEAD
-TEST_F(ConfigManagerTest, DefaultDetectionScaleFactor) {
-    const auto& config = config_manager->getConfig();
-    
-    EXPECT_DOUBLE_EQ(config.detection_scale_factor, 0.5);
-}
-
-TEST_F(ConfigManagerTest, ParseDetectionScaleFactor) {
-    const char* argv[] = {
-        "program",
-        "--detection-scale", "0.75"
-    };
-=======
 TEST_F(ConfigManagerTest, ShowPreviewArgument) {
     const char* argv[] = {"program", "--show-preview"};
->>>>>>> 1721d3e9
     int argc = sizeof(argv) / sizeof(argv[0]);
     
     EXPECT_EQ(config_manager->parseArgs(argc, const_cast<char**>(argv)), ConfigManager::ParseResult::SUCCESS);
     
     const auto& config = config_manager->getConfig();
-<<<<<<< HEAD
-    EXPECT_DOUBLE_EQ(config.detection_scale_factor, 0.75);
-}
-
-TEST_F(ConfigManagerTest, InvalidDetectionScaleFactor) {
-    const char* argv[] = {"program", "--detection-scale", "1.5"};
-    int argc = sizeof(argv) / sizeof(argv[0]);
-    
-    EXPECT_EQ(config_manager->parseArgs(argc, const_cast<char**>(argv)), ConfigManager::ParseResult::SUCCESS);
-    EXPECT_FALSE(config_manager->validateConfig());
-}
-
-TEST_F(ConfigManagerTest, ZeroDetectionScaleFactor) {
-    const char* argv[] = {"program", "--detection-scale", "0.0"};
-    int argc = sizeof(argv) / sizeof(argv[0]);
-    
-    EXPECT_EQ(config_manager->parseArgs(argc, const_cast<char**>(argv)), ConfigManager::ParseResult::SUCCESS);
-    EXPECT_FALSE(config_manager->validateConfig());
-=======
     EXPECT_TRUE(config.show_preview);
->>>>>>> 1721d3e9
 }