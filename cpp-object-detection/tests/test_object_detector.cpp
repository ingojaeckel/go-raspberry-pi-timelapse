--- conflicted
+++ resolved
@@ -161,7 +161,6 @@
         EXPECT_NE(detector, nullptr);
     }
 }
-<<<<<<< HEAD
 
 TEST_F(ObjectDetectorTest, ObjectTrackerStructure) {
     // Test the ObjectTracker structure has the expected fields
@@ -207,7 +206,8 @@
     
     // The oldest position should have been removed
     EXPECT_GT(tracker.position_history.front().x, 0.0f);
-=======
+}
+
 TEST_F(ObjectDetectorTest, GetTotalObjectsDetected) {
     // Test getting total objects detected
     auto detector = std::make_unique<ObjectDetector>(
@@ -241,5 +241,4 @@
     EXPECT_TRUE(top_5.empty());
     EXPECT_TRUE(top_10.empty());
     EXPECT_TRUE(top_20.empty());
->>>>>>> 45f68d41
 }