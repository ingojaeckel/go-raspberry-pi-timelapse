#pragma once

#include <opencv2/opencv.hpp>
#include <vector>
#include <string>
#include <map>
#include <memory>
#include "logger.hpp"
#include "detection_model_interface.hpp"

/**
 * Object detection orchestrator using pluggable detection models
 * This class manages object tracking and event logging while delegating
 * the actual detection to interchangeable model implementations
 */
class ObjectDetector {
public:
    struct ObjectTracker {
        std::string object_type;
        cv::Point2f center;
        cv::Point2f previous_center;  // Track previous position for movement detection
        bool was_present_last_frame;
        int frames_since_detection;
        bool is_new;  // Flag to indicate if this is a newly entered object
    };

    ObjectDetector(const std::string& model_path,
                  const std::string& config_path,
                  const std::string& classes_path,
                  double confidence_threshold,
                  std::shared_ptr<Logger> logger,
                  DetectionModelFactory::ModelType model_type = DetectionModelFactory::ModelType::YOLO_V5_SMALL,
                  double detection_scale_factor = 1.0);
    
    ~ObjectDetector();

    /**
     * Initialize the object detection model
     */
    bool initialize();
    
    /**
     * Detect objects in a frame
     */
    std::vector<Detection> detectObjects(const cv::Mat& frame);
    
    /**
     * Process frame and track object enter/exit events
     */
    void processFrame(const cv::Mat& frame);
    
    /**
     * Get list of target object classes we're interested in
     */
    static std::vector<std::string> getTargetClasses();
    
    /**
     * Check if a class name is a target class we're interested in
     */
    bool isTargetClass(const std::string& class_name) const;
    
    /**
     * Get current model information and performance metrics
     */
    ModelMetrics getModelMetrics() const;
    
    /**
     * Switch to a different detection model
     */
    bool switchModel(DetectionModelFactory::ModelType new_model_type);
    
    /**
     * Get available model types with their characteristics
     */
    static std::vector<ModelMetrics> getAvailableModels();
    
    /**
<<<<<<< HEAD
     * Get total number of objects detected since start
     */
    int getTotalObjectsDetected() const;
    
    /**
     * Get top N most frequently detected objects with counts
     */
    std::vector<std::pair<std::string, int>> getTopDetectedObjects(int top_n = 10) const;
=======
     * Get currently tracked objects
     */
    const std::vector<ObjectTracker>& getTrackedObjects() const { return tracked_objects_; }
    
    /**
     * Update object tracking with new detections
     */
    void updateTracking(const std::vector<Detection>& detections) {
        updateTrackedObjects(detections);
    }
>>>>>>> 19f0e582

private:
    std::string model_path_;
    std::string config_path_;
    std::string classes_path_;
    double confidence_threshold_;
    double detection_scale_factor_;
    std::shared_ptr<Logger> logger_;
    DetectionModelFactory::ModelType model_type_;
    
    std::unique_ptr<IDetectionModel> detection_model_;
    std::vector<ObjectTracker> tracked_objects_;
    
    bool initialized_;
    
    // Statistics tracking
    int total_objects_detected_;
    std::map<std::string, int> object_type_counts_;
    
    void updateTrackedObjects(const std::vector<Detection>& detections);
    void logObjectEvents(const std::vector<Detection>& current_detections);
};<|MERGE_RESOLUTION|>--- conflicted
+++ resolved
@@ -75,7 +75,6 @@
     static std::vector<ModelMetrics> getAvailableModels();
     
     /**
-<<<<<<< HEAD
      * Get total number of objects detected since start
      */
     int getTotalObjectsDetected() const;
@@ -84,7 +83,8 @@
      * Get top N most frequently detected objects with counts
      */
     std::vector<std::pair<std::string, int>> getTopDetectedObjects(int top_n = 10) const;
-=======
+     
+    /*
      * Get currently tracked objects
      */
     const std::vector<ObjectTracker>& getTrackedObjects() const { return tracked_objects_; }
@@ -95,7 +95,6 @@
     void updateTracking(const std::vector<Detection>& detections) {
         updateTrackedObjects(detections);
     }
->>>>>>> 19f0e582
 
 private:
     std::string model_path_;
