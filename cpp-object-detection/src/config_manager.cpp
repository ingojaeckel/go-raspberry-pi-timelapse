--- conflicted
+++ resolved
@@ -161,11 +161,8 @@
               << "  " << program_name << " --model-type yolov5l --max-fps 2  # High accuracy mode\n"
               << "  " << program_name << " --model-type yolov5s --processing-threads 4  # Fast parallel mode\n"
               << "  " << program_name << " --show-preview  # Development mode with real-time viewfinder\n"
-<<<<<<< HEAD
               << "  " << program_name << " --max-fps 1 --frame-width 640 --frame-height 480  # Low-resource mode (32-bit)\n"
-=======
               << "  " << program_name << " --enable-streaming --streaming-port 8080  # Network streaming mode\n"
->>>>>>> 73e3b1c3
               << "SUPPORTED PLATFORMS:\n"
               << "  - Linux x86_64 (Intel Core i7, AMD Ryzen 5 3600)\n"
               << "  - Linux 386 (Intel Pentium M with 1.5GB RAM)\n"
