#include "object_detector.hpp"
#include <fstream>
#include <iostream>
#include <algorithm>

// Maximum distance (in pixels) an object can move between frames to be considered the same object
// This assumes objects don't teleport across large portions of the frame
// For 720p video at typical frame rates (5 fps), this allows for reasonable movement
constexpr float MAX_MOVEMENT_DISTANCE = 100.0f;

ObjectDetector::ObjectDetector(const std::string& model_path,
                              const std::string& config_path,
                              const std::string& classes_path,
                              double confidence_threshold,
                              std::shared_ptr<Logger> logger,
                              DetectionModelFactory::ModelType model_type,
                              double detection_scale_factor)
    : model_path_(model_path), config_path_(config_path), classes_path_(classes_path),
      confidence_threshold_(confidence_threshold), detection_scale_factor_(detection_scale_factor),
      logger_(logger), model_type_(model_type),
      initialized_(false), total_objects_detected_(0) {
}

ObjectDetector::~ObjectDetector() = default;

bool ObjectDetector::initialize() {
    if (initialized_) {
        return true;
    }

    logger_->info("Initializing object detector with model abstraction...");
    
    // Create the detection model using the factory
    try {
        detection_model_ = DetectionModelFactory::createModel(model_type_, logger_);
        if (!detection_model_) {
            logger_->error("Failed to create detection model");
            return false;
        }
        
        // Initialize the model
        if (!detection_model_->initialize(model_path_, config_path_, classes_path_, confidence_threshold_, detection_scale_factor_)) {
            logger_->error("Failed to initialize detection model");
            return false;
        }
        
        // Warm up the model for accurate performance measurements
        detection_model_->warmUp();
        
        initialized_ = true;
        logger_->info("Object detector initialized successfully with " + detection_model_->getModelName());
        
        // Log model performance characteristics
        auto metrics = detection_model_->getMetrics();
        logger_->info("Model: " + metrics.model_name + " - " + metrics.description);
        logger_->info("Expected inference time: ~" + std::to_string(metrics.avg_inference_time_ms) + "ms");
        logger_->info("Model accuracy: " + std::to_string(static_cast<int>(metrics.accuracy_score * 100)) + "%");
        
        return true;
        
    } catch (const std::exception& e) {
        logger_->error("Exception during model initialization: " + std::string(e.what()));
        return false;
    }
}

std::vector<Detection> ObjectDetector::detectObjects(const cv::Mat& frame) {
    if (!initialized_ || !detection_model_ || frame.empty()) {
        return {};
    }

    return detection_model_->detect(frame);
}

void ObjectDetector::processFrame(const cv::Mat& frame) {
    if (!initialized_ || !detection_model_) {
        return;
    }

    // Detect objects in the current frame
    auto detections = detectObjects(frame);
    
    // Filter for target classes only
    std::vector<Detection> target_detections;
    for (const auto& detection : detections) {
        if (isTargetClass(detection.class_name)) {
            target_detections.push_back(detection);
        }
    }

    // Update tracking and log events
    updateTrackedObjects(target_detections);
    logObjectEvents(target_detections);
}

std::vector<std::string> ObjectDetector::getTargetClasses() {
    return {
        "person",      // People
        "car",         // Vehicles
        "truck",
        "bus", 
        "motorcycle",
        "bicycle",
        "cat",         // Animals
        "dog",
        "bird",
        "bear",        // Wild animals (closest to fox in COCO dataset)
        "chair",       // Furniture and objects
        "book"
        // Note: "fox" is not in COCO dataset, using "bear" as closest wild animal equivalent
        // Note: "painting" is not in COCO dataset
    };
}

bool ObjectDetector::isTargetClass(const std::string& class_name) const {
    auto target_classes = getTargetClasses();
    return std::find(target_classes.begin(), target_classes.end(), class_name) != target_classes.end();
}

ModelMetrics ObjectDetector::getModelMetrics() const {
    if (!detection_model_) {
        return {"Unknown", "Unknown", 0.0, 0, 0, "Model not initialized"};
    }
    return detection_model_->getMetrics();
}

bool ObjectDetector::switchModel(DetectionModelFactory::ModelType new_model_type) {
    logger_->info("Switching to model type: " + DetectionModelFactory::modelTypeToString(new_model_type));
    
    try {
        // Create new model
        auto new_model = DetectionModelFactory::createModel(new_model_type, logger_);
        if (!new_model) {
            logger_->error("Failed to create new detection model");
            return false;
        }
        
        // Initialize new model
        if (!new_model->initialize(model_path_, config_path_, classes_path_, confidence_threshold_, detection_scale_factor_)) {
            logger_->error("Failed to initialize new detection model");
            return false;
        }
        
        // Warm up new model
        new_model->warmUp();
        
        // Replace old model
        detection_model_ = std::move(new_model);
        model_type_ = new_model_type;
        
        logger_->info("Successfully switched to " + detection_model_->getModelName());
        
        // Log new model characteristics
        auto metrics = detection_model_->getMetrics();
        logger_->info("New model performance - Accuracy: " + std::to_string(static_cast<int>(metrics.accuracy_score * 100)) + 
                     "%, Expected inference: ~" + std::to_string(metrics.avg_inference_time_ms) + "ms");
        
        return true;
        
    } catch (const std::exception& e) {
        logger_->error("Exception during model switch: " + std::string(e.what()));
        return false;
    }
}

std::vector<ModelMetrics> ObjectDetector::getAvailableModels() {
    return DetectionModelFactory::getAvailableModels();
}

void ObjectDetector::updateTrackedObjects(const std::vector<Detection>& detections) {
    // Object tracking and permanence model:
    // - Track objects frame-to-frame based on (x, y) position and object type
    // - Determine if detected object is "new" (entered frame) or "moved" (was near this position before)
    // - Use MAX_MOVEMENT_DISTANCE threshold to decide: if distance > threshold, consider it a new object
    // - Maintain position history for better movement analysis
    
    // Mark all current objects as not seen this frame
    for (auto& tracked : tracked_objects_) {
        tracked.was_present_last_frame = false;
        tracked.frames_since_detection++;
    }
    
    // Update with current detections
    for (const auto& detection : detections) {
        bool found_existing = false;
        
        cv::Point2f detection_center(
            detection.bbox.x + detection.bbox.width / 2.0f,
            detection.bbox.y + detection.bbox.height / 2.0f
        );
        
        logger_->debug("Processing detection: " + detection.class_name + 
                      " at (" + std::to_string(detection_center.x) + ", " + 
                      std::to_string(detection_center.y) + ")");
        
        // Try to match with existing tracked objects of the same type
        float min_distance = MAX_MOVEMENT_DISTANCE;
        ObjectTracker* best_match = nullptr;
        
        for (auto& tracked : tracked_objects_) {
            if (tracked.object_type == detection.class_name) {
                // Calculate distance from previously tracked position
                float distance = cv::norm(tracked.center - detection_center);
                
                logger_->debug("  Distance to existing " + tracked.object_type + 
                              " at (" + std::to_string(tracked.center.x) + ", " + 
                              std::to_string(tracked.center.y) + "): " + 
                              std::to_string(distance) + " pixels");
                
                // Find the closest matching object within threshold
                if (distance < min_distance) {
                    min_distance = distance;
                    best_match = &tracked;
                }
            }
        }
        
        // Check if we found a match within threshold
        if (best_match != nullptr) {
            logger_->debug("  Matched to existing " + best_match->object_type + 
                          " (distance: " + std::to_string(min_distance) + " pixels)");
            
            // Store previous position before updating (for movement logging)
            best_match->previous_center = best_match->center;
            
            // Add current position to history before updating
            best_match->position_history.push_back(best_match->center);
            if (best_match->position_history.size() > ObjectTracker::MAX_POSITION_HISTORY) {
                best_match->position_history.pop_front();
            }
            
            // Update position
            best_match->center = detection_center;
            best_match->was_present_last_frame = true;
            best_match->frames_since_detection = 0;
            best_match->is_new = false;  // Not new, it's been tracked
            found_existing = true;
            
            // Log movement pattern if we have enough history
            if (best_match->position_history.size() >= 3) {
                float total_path_length = 0.0f;
                for (size_t i = 1; i < best_match->position_history.size(); ++i) {
                    total_path_length += cv::norm(best_match->position_history[i] - 
                                                  best_match->position_history[i-1]);
                }
                logger_->debug("  Movement pattern: " + std::to_string(best_match->position_history.size()) + 
                              " positions tracked, total path length: " + 
                              std::to_string(total_path_length) + " pixels");
            }
        }
        
        // Add new object if not found within threshold distance
        // This means either:
        // 1. First time seeing this object type, OR
        // 2. Object of this type is too far from any previously tracked position (likely a different object)
        if (!found_existing) {
            // Check if we're at the tracking limit
            if (tracked_objects_.size() >= MAX_TRACKED_OBJECTS) {
                logger_->warning("Maximum tracked objects limit (" + std::to_string(MAX_TRACKED_OBJECTS) + 
                                ") reached. Cleaning up oldest objects.");
                cleanupOldTrackedObjects();
            }

            logger_->debug("  Creating new tracker for " + detection.class_name + 
                          " (no existing object within " + std::to_string(MAX_MOVEMENT_DISTANCE) + 
                          " pixel threshold)");
            
            ObjectTracker new_tracker;
            new_tracker.object_type = detection.class_name;
            new_tracker.center = detection_center;
            new_tracker.previous_center = detection_center;  // Same as current for new object
            new_tracker.position_history.push_back(detection_center);  // Initialize history
            new_tracker.was_present_last_frame = true;
            new_tracker.frames_since_detection = 0;
            new_tracker.is_new = true;  // Mark as newly entered
            tracked_objects_.push_back(new_tracker);
            
            // Update statistics with bounded growth protection
            total_objects_detected_++;
            object_type_counts_[detection.class_name]++;
            
            // Limit object type counts map size
            if (object_type_counts_.size() > MAX_OBJECT_TYPE_ENTRIES) {
                limitObjectTypeCounts();
            }
        }
    }
    
    // Remove objects that haven't been seen for too long
    // First, log the objects that will be removed
    for (const auto& tracker : tracked_objects_) {
        if (tracker.frames_since_detection > 30) {
            logger_->debug("Removing " + tracker.object_type + 
                          " tracker (not seen for " + 
                          std::to_string(tracker.frames_since_detection) + " frames)");
        }
    }
    
    // Count how many will be removed before erasing
    auto removed_count = std::count_if(tracked_objects_.begin(), tracked_objects_.end(),
                                       [](const ObjectTracker& tracker) {
                                           return tracker.frames_since_detection > 30; // 30 frames threshold
                                       });
    
    // Now remove them
    tracked_objects_.erase(
        std::remove_if(tracked_objects_.begin(), tracked_objects_.end(),
                      [](const ObjectTracker& tracker) {
                          return tracker.frames_since_detection > 30; // 30 frames threshold
                      }),
        tracked_objects_.end());
    
    if (removed_count > 0) {
        logger_->debug("Removed " + std::to_string(removed_count) + " stale tracker(s)");
    }
}


void ObjectDetector::logObjectEvents(const std::vector<Detection>& current_detections) {
    // Log enter/movement events based on tracking
    for (const auto& tracked : tracked_objects_) {
        // Find the current detection for this tracked object
        auto detection_it = std::find_if(current_detections.begin(), current_detections.end(),
                                        [&tracked](const Detection& det) {
                                            return det.class_name == tracked.object_type;
                                        });
        
        // Check if object is currently present in this frame
        bool currently_present = (detection_it != current_detections.end());
        
        if (currently_present && tracked.frames_since_detection == 0) {
            // Object is present in this frame and was just updated
            
            if (tracked.is_new) {
                // New object entered the frame
                logger_->debug("New object entered: " + tracked.object_type + 
                             " at (" + std::to_string(tracked.center.x) + ", " + 
                             std::to_string(tracked.center.y) + ")");
                logger_->logObjectEntry(
                    tracked.object_type,
                    tracked.center.x,
                    tracked.center.y,
                    detection_it->confidence
                );
                // Record for hourly summary (new objects are typically moving/dynamic)
                logger_->recordDetection(tracked.object_type, false);
            } else {
                // Object was seen before - check if it moved
                float distance = cv::norm(tracked.center - tracked.previous_center);
                
                logger_->debug("Checking movement for " + tracked.object_type + 
                             ": distance = " + std::to_string(distance) + " pixels, " +
                             "from (" + std::to_string(tracked.previous_center.x) + ", " + 
                             std::to_string(tracked.previous_center.y) + ") to (" +
                             std::to_string(tracked.center.x) + ", " + 
                             std::to_string(tracked.center.y) + ")");
                
                // Only log movement if the object actually moved a meaningful distance
                // (avoid logging tiny movements due to detection jitter)
                if (distance > 5.0f) {  // 5 pixel threshold to avoid logging noise
                    // Calculate movement characteristics from position history
                    std::string movement_info = "";
                    if (tracked.position_history.size() >= 2) {
                        // Calculate average movement over recent history
                        float total_distance = 0.0f;
                        for (size_t i = 1; i < tracked.position_history.size(); ++i) {
                            total_distance += cv::norm(tracked.position_history[i] - 
                                                      tracked.position_history[i-1]);
                        }
                        float avg_distance = total_distance / (tracked.position_history.size() - 1);
                        
                        // Determine movement direction from history
                        cv::Point2f overall_direction = tracked.center - tracked.position_history.front();
                        float overall_distance = cv::norm(overall_direction);
                        
                        movement_info = " [avg step: " + std::to_string(avg_distance) + 
                                      " px, overall path: " + std::to_string(overall_distance) + " px]";
                        
                        logger_->debug("Movement analysis for " + tracked.object_type + 
                                     ": " + std::to_string(tracked.position_history.size()) + 
                                     " positions in history, average step size: " + 
                                     std::to_string(avg_distance) + " pixels, " +
                                     "overall displacement: " + std::to_string(overall_distance) + 
                                     " pixels");
                    }
                    
                    logger_->debug("Logging movement: " + tracked.object_type + 
                                 " moved " + std::to_string(distance) + " pixels" + movement_info);
                    
                    logger_->logObjectMovement(
                        tracked.object_type,
                        tracked.previous_center.x,
                        tracked.previous_center.y,
                        tracked.center.x,
                        tracked.center.y,
                        detection_it->confidence
                    );
<<<<<<< HEAD
                    // Record as dynamic object
                    logger_->recordDetection(tracked.object_type, false);
                } else {
                    // Object is stationary (didn't move much)
                    logger_->recordDetection(tracked.object_type, true);
=======
                } else {
                    logger_->debug("Movement below threshold (" + std::to_string(distance) + 
                                 " < 5.0 pixels) - not logging");
>>>>>>> 52fadd9d
                }
            }
        }
    }
    
    // Note: Exit detection would require more sophisticated tracking
    // For now, we focus on entry and movement detection which are more reliable
}

int ObjectDetector::getTotalObjectsDetected() const {
    return total_objects_detected_;
}

std::vector<std::pair<std::string, int>> ObjectDetector::getTopDetectedObjects(int top_n) const {
    // Convert map to vector for sorting
    std::vector<std::pair<std::string, int>> sorted_objects(object_type_counts_.begin(), object_type_counts_.end());
    
    // Sort by count in descending order
    std::sort(sorted_objects.begin(), sorted_objects.end(),
              [](const auto& a, const auto& b) {
                  return a.second > b.second;
              });
    
    // Return top N objects
    if (sorted_objects.size() > static_cast<size_t>(top_n)) {
        sorted_objects.resize(top_n);
    }
    
    return sorted_objects;
}

void ObjectDetector::cleanupOldTrackedObjects() {
    // Remove objects that haven't been seen recently, prioritizing older ones
    // This is called when we hit the MAX_TRACKED_OBJECTS limit
    if (tracked_objects_.empty()) {
        return;
    }
    
    // Sort by frames_since_detection (descending) to remove oldest first
    std::sort(tracked_objects_.begin(), tracked_objects_.end(),
              [](const ObjectTracker& a, const ObjectTracker& b) {
                  return a.frames_since_detection > b.frames_since_detection;
              });
    
    // Remove the oldest 20% or at least 10 objects
    size_t to_remove = std::max(static_cast<size_t>(10), tracked_objects_.size() / 5);
    to_remove = std::min(to_remove, tracked_objects_.size());
    
    logger_->debug("Cleaning up " + std::to_string(to_remove) + " old tracked objects");
    tracked_objects_.erase(tracked_objects_.begin(), tracked_objects_.begin() + to_remove);
}

void ObjectDetector::limitObjectTypeCounts() {
    // Keep only the most frequently detected object types
    // This prevents the map from growing unbounded with rare detections
    if (object_type_counts_.size() <= MAX_OBJECT_TYPE_ENTRIES) {
        return;
    }
    
    // Convert to vector and sort by count
    std::vector<std::pair<std::string, int>> sorted_counts(object_type_counts_.begin(), 
                                                            object_type_counts_.end());
    std::sort(sorted_counts.begin(), sorted_counts.end(),
              [](const std::pair<std::string, int>& a, const std::pair<std::string, int>& b) {
                  return a.second > b.second;
              });
    
    // Keep only top MAX_OBJECT_TYPE_ENTRIES
    object_type_counts_.clear();
    for (size_t i = 0; i < MAX_OBJECT_TYPE_ENTRIES && i < sorted_counts.size(); ++i) {
        object_type_counts_[sorted_counts[i].first] = sorted_counts[i].second;
    }
    
    logger_->debug("Limited object type counts to top " + std::to_string(MAX_OBJECT_TYPE_ENTRIES) + " types");
}<|MERGE_RESOLUTION|>--- conflicted
+++ resolved
@@ -395,17 +395,11 @@
                         tracked.center.y,
                         detection_it->confidence
                     );
-<<<<<<< HEAD
                     // Record as dynamic object
                     logger_->recordDetection(tracked.object_type, false);
                 } else {
-                    // Object is stationary (didn't move much)
-                    logger_->recordDetection(tracked.object_type, true);
-=======
-                } else {
                     logger_->debug("Movement below threshold (" + std::to_string(distance) + 
                                  " < 5.0 pixels) - not logging");
->>>>>>> 52fadd9d
                 }
             }
         }
