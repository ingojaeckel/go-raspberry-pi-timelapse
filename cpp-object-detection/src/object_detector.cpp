#include "object_detector.hpp"
#include <fstream>
#include <iostream>
#include <algorithm>

// Maximum distance (in pixels) an object can move between frames to be considered the same object
// This assumes objects don't teleport across large portions of the frame
// For 720p video at typical frame rates (5 fps), this allows for reasonable movement
constexpr float MAX_MOVEMENT_DISTANCE = 100.0f;

ObjectDetector::ObjectDetector(const std::string& model_path,
                              const std::string& config_path,
                              const std::string& classes_path,
                              double confidence_threshold,
                              std::shared_ptr<Logger> logger,
                              DetectionModelFactory::ModelType model_type,
                              double detection_scale_factor)
    : model_path_(model_path), config_path_(config_path), classes_path_(classes_path),
      confidence_threshold_(confidence_threshold), detection_scale_factor_(detection_scale_factor),
      logger_(logger), model_type_(model_type),
      initialized_(false), total_objects_detected_(0) {
}

ObjectDetector::~ObjectDetector() = default;

bool ObjectDetector::initialize() {
    if (initialized_) {
        return true;
    }

    logger_->info("Initializing object detector with model abstraction...");
    
    // Create the detection model using the factory
    try {
        detection_model_ = DetectionModelFactory::createModel(model_type_, logger_);
        if (!detection_model_) {
            logger_->error("Failed to create detection model");
            return false;
        }
        
        // Initialize the model
        if (!detection_model_->initialize(model_path_, config_path_, classes_path_, confidence_threshold_, detection_scale_factor_)) {
            logger_->error("Failed to initialize detection model");
            return false;
        }
        
        // Warm up the model for accurate performance measurements
        detection_model_->warmUp();
        
        initialized_ = true;
        logger_->info("Object detector initialized successfully with " + detection_model_->getModelName());
        
        // Log model performance characteristics
        auto metrics = detection_model_->getMetrics();
        logger_->info("Model: " + metrics.model_name + " - " + metrics.description);
        logger_->info("Expected inference time: ~" + std::to_string(metrics.avg_inference_time_ms) + "ms");
        logger_->info("Model accuracy: " + std::to_string(static_cast<int>(metrics.accuracy_score * 100)) + "%");
        
        return true;
        
    } catch (const std::exception& e) {
        logger_->error("Exception during model initialization: " + std::string(e.what()));
        return false;
    }
}

std::vector<Detection> ObjectDetector::detectObjects(const cv::Mat& frame) {
    if (!initialized_ || !detection_model_ || frame.empty()) {
        return {};
    }

    return detection_model_->detect(frame);
}

void ObjectDetector::processFrame(const cv::Mat& frame) {
    if (!initialized_ || !detection_model_) {
        return;
    }

    // Detect objects in the current frame
    auto detections = detectObjects(frame);
    
    // Filter for target classes only
    std::vector<Detection> target_detections;
    for (const auto& detection : detections) {
        if (isTargetClass(detection.class_name)) {
            target_detections.push_back(detection);
        }
    }

    // Update tracking and log events
    updateTrackedObjects(target_detections);
    logObjectEvents(target_detections);
}

std::vector<std::string> ObjectDetector::getTargetClasses() {
    return {
        "person",      // People
        "car",         // Vehicles
        "truck",
        "bus", 
        "motorcycle",
        "bicycle",
        "cat",         // Animals
        "dog",
        "bird",
        "bear",        // Wild animals (closest to fox in COCO dataset)
        "chair",       // Furniture and objects
        "book"
        // Note: "fox" is not in COCO dataset, using "bear" as closest wild animal equivalent
        // Note: "painting" is not in COCO dataset
    };
}

bool ObjectDetector::isTargetClass(const std::string& class_name) const {
    auto target_classes = getTargetClasses();
    return std::find(target_classes.begin(), target_classes.end(), class_name) != target_classes.end();
}

ModelMetrics ObjectDetector::getModelMetrics() const {
    if (!detection_model_) {
        return {"Unknown", "Unknown", 0.0, 0, 0, "Model not initialized"};
    }
    return detection_model_->getMetrics();
}

bool ObjectDetector::switchModel(DetectionModelFactory::ModelType new_model_type) {
    logger_->info("Switching to model type: " + DetectionModelFactory::modelTypeToString(new_model_type));
    
    try {
        // Create new model
        auto new_model = DetectionModelFactory::createModel(new_model_type, logger_);
        if (!new_model) {
            logger_->error("Failed to create new detection model");
            return false;
        }
        
        // Initialize new model
        if (!new_model->initialize(model_path_, config_path_, classes_path_, confidence_threshold_, detection_scale_factor_)) {
            logger_->error("Failed to initialize new detection model");
            return false;
        }
        
        // Warm up new model
        new_model->warmUp();
        
        // Replace old model
        detection_model_ = std::move(new_model);
        model_type_ = new_model_type;
        
        logger_->info("Successfully switched to " + detection_model_->getModelName());
        
        // Log new model characteristics
        auto metrics = detection_model_->getMetrics();
        logger_->info("New model performance - Accuracy: " + std::to_string(static_cast<int>(metrics.accuracy_score * 100)) + 
                     "%, Expected inference: ~" + std::to_string(metrics.avg_inference_time_ms) + "ms");
        
        return true;
        
    } catch (const std::exception& e) {
        logger_->error("Exception during model switch: " + std::string(e.what()));
        return false;
    }
}

std::vector<ModelMetrics> ObjectDetector::getAvailableModels() {
    return DetectionModelFactory::getAvailableModels();
}

void ObjectDetector::updateTrackedObjects(const std::vector<Detection>& detections) {
    // Object tracking and permanence model:
    // - Track objects frame-to-frame based on (x, y) position and object type
    // - Determine if detected object is "new" (entered frame) or "moved" (was near this position before)
    // - Use MAX_MOVEMENT_DISTANCE threshold to decide: if distance > threshold, consider it a new object
    // - Maintain position history for better movement analysis
    
    // Mark all current objects as not seen this frame
    for (auto& tracked : tracked_objects_) {
        tracked.was_present_last_frame = false;
        tracked.frames_since_detection++;
    }
    
    // Update with current detections
    for (const auto& detection : detections) {
        bool found_existing = false;
        
        cv::Point2f detection_center(
            detection.bbox.x + detection.bbox.width / 2.0f,
            detection.bbox.y + detection.bbox.height / 2.0f
        );
        
        logger_->debug("Processing detection: " + detection.class_name + 
                      " at (" + std::to_string(detection_center.x) + ", " + 
                      std::to_string(detection_center.y) + ")");
        
        // Try to match with existing tracked objects of the same type
        float min_distance = MAX_MOVEMENT_DISTANCE;
        ObjectTracker* best_match = nullptr;
        
        for (auto& tracked : tracked_objects_) {
            if (tracked.object_type == detection.class_name) {
                // Calculate distance from previously tracked position
                float distance = cv::norm(tracked.center - detection_center);
                
                logger_->debug("  Distance to existing " + tracked.object_type + 
                              " at (" + std::to_string(tracked.center.x) + ", " + 
                              std::to_string(tracked.center.y) + "): " + 
                              std::to_string(distance) + " pixels");
                
                // Find the closest matching object within threshold
                if (distance < min_distance) {
                    min_distance = distance;
                    best_match = &tracked;
                }
            }
        }
        
        // Check if we found a match within threshold
        if (best_match != nullptr) {
            logger_->debug("  Matched to existing " + best_match->object_type + 
                          " (distance: " + std::to_string(min_distance) + " pixels)");
            
            // Store previous position before updating (for movement logging)
            best_match->previous_center = best_match->center;
            
            // Add current position to history before updating
            best_match->position_history.push_back(best_match->center);
            if (best_match->position_history.size() > ObjectTracker::MAX_POSITION_HISTORY) {
                best_match->position_history.pop_front();
            }
            
            // Update position
            best_match->center = detection_center;
            best_match->was_present_last_frame = true;
            best_match->frames_since_detection = 0;
            best_match->is_new = false;  // Not new, it's been tracked
            found_existing = true;
            
            // Log movement pattern if we have enough history
            if (best_match->position_history.size() >= 3) {
                float total_path_length = 0.0f;
                for (size_t i = 1; i < best_match->position_history.size(); ++i) {
                    total_path_length += cv::norm(best_match->position_history[i] - 
                                                  best_match->position_history[i-1]);
                }
                logger_->debug("  Movement pattern: " + std::to_string(best_match->position_history.size()) + 
                              " positions tracked, total path length: " + 
                              std::to_string(total_path_length) + " pixels");
            }
        }
        
        // Add new object if not found within threshold distance
        // This means either:
        // 1. First time seeing this object type, OR
        // 2. Object of this type is too far from any previously tracked position (likely a different object)
        if (!found_existing) {
<<<<<<< HEAD
            // Check if we're at the tracking limit
            if (tracked_objects_.size() >= MAX_TRACKED_OBJECTS) {
                logger_->warning("Maximum tracked objects limit (" + std::to_string(MAX_TRACKED_OBJECTS) + 
                                ") reached. Cleaning up oldest objects.");
                cleanupOldTrackedObjects();
            }
=======
            logger_->debug("  Creating new tracker for " + detection.class_name + 
                          " (no existing object within " + std::to_string(MAX_MOVEMENT_DISTANCE) + 
                          " pixel threshold)");
>>>>>>> 44e807eb
            
            ObjectTracker new_tracker;
            new_tracker.object_type = detection.class_name;
            new_tracker.center = detection_center;
            new_tracker.previous_center = detection_center;  // Same as current for new object
            new_tracker.position_history.push_back(detection_center);  // Initialize history
            new_tracker.was_present_last_frame = true;
            new_tracker.frames_since_detection = 0;
            new_tracker.is_new = true;  // Mark as newly entered
            tracked_objects_.push_back(new_tracker);
            
            // Update statistics with bounded growth protection
            total_objects_detected_++;
            object_type_counts_[detection.class_name]++;
            
            // Limit object type counts map size
            if (object_type_counts_.size() > MAX_OBJECT_TYPE_ENTRIES) {
                limitObjectTypeCounts();
            }
        }
    }
    
    // Remove objects that haven't been seen for too long
    // First, log the objects that will be removed
    for (const auto& tracker : tracked_objects_) {
        if (tracker.frames_since_detection > 30) {
            logger_->debug("Removing " + tracker.object_type + 
                          " tracker (not seen for " + 
                          std::to_string(tracker.frames_since_detection) + " frames)");
        }
    }
    
    // Count how many will be removed before erasing
    auto removed_count = std::count_if(tracked_objects_.begin(), tracked_objects_.end(),
                                       [](const ObjectTracker& tracker) {
                                           return tracker.frames_since_detection > 30; // 30 frames threshold
                                       });
    
    // Now remove them
    tracked_objects_.erase(
        std::remove_if(tracked_objects_.begin(), tracked_objects_.end(),
                      [](const ObjectTracker& tracker) {
                          return tracker.frames_since_detection > 30; // 30 frames threshold
                      }),
        tracked_objects_.end());
    
    if (removed_count > 0) {
        logger_->debug("Removed " + std::to_string(removed_count) + " stale tracker(s)");
    }
}


void ObjectDetector::logObjectEvents(const std::vector<Detection>& current_detections) {
    // Log enter/movement events based on tracking
    for (const auto& tracked : tracked_objects_) {
        // Find the current detection for this tracked object
        auto detection_it = std::find_if(current_detections.begin(), current_detections.end(),
                                        [&tracked](const Detection& det) {
                                            return det.class_name == tracked.object_type;
                                        });
        
        // Check if object is currently present in this frame
        bool currently_present = (detection_it != current_detections.end());
        
        if (currently_present && tracked.frames_since_detection == 0) {
            // Object is present in this frame and was just updated
            
            if (tracked.is_new) {
                // New object entered the frame
                logger_->debug("New object entered: " + tracked.object_type + 
                             " at (" + std::to_string(tracked.center.x) + ", " + 
                             std::to_string(tracked.center.y) + ")");
                logger_->logObjectEntry(
                    tracked.object_type,
                    tracked.center.x,
                    tracked.center.y,
                    detection_it->confidence
                );
            } else {
                // Object was seen before - check if it moved
                float distance = cv::norm(tracked.center - tracked.previous_center);
                
                logger_->debug("Checking movement for " + tracked.object_type + 
                             ": distance = " + std::to_string(distance) + " pixels, " +
                             "from (" + std::to_string(tracked.previous_center.x) + ", " + 
                             std::to_string(tracked.previous_center.y) + ") to (" +
                             std::to_string(tracked.center.x) + ", " + 
                             std::to_string(tracked.center.y) + ")");
                
                // Only log movement if the object actually moved a meaningful distance
                // (avoid logging tiny movements due to detection jitter)
                if (distance > 5.0f) {  // 5 pixel threshold to avoid logging noise
                    // Calculate movement characteristics from position history
                    std::string movement_info = "";
                    if (tracked.position_history.size() >= 2) {
                        // Calculate average movement over recent history
                        float total_distance = 0.0f;
                        for (size_t i = 1; i < tracked.position_history.size(); ++i) {
                            total_distance += cv::norm(tracked.position_history[i] - 
                                                      tracked.position_history[i-1]);
                        }
                        float avg_distance = total_distance / (tracked.position_history.size() - 1);
                        
                        // Determine movement direction from history
                        cv::Point2f overall_direction = tracked.center - tracked.position_history.front();
                        float overall_distance = cv::norm(overall_direction);
                        
                        movement_info = " [avg step: " + std::to_string(avg_distance) + 
                                      " px, overall path: " + std::to_string(overall_distance) + " px]";
                        
                        logger_->debug("Movement analysis for " + tracked.object_type + 
                                     ": " + std::to_string(tracked.position_history.size()) + 
                                     " positions in history, average step size: " + 
                                     std::to_string(avg_distance) + " pixels, " +
                                     "overall displacement: " + std::to_string(overall_distance) + 
                                     " pixels");
                    }
                    
                    logger_->debug("Logging movement: " + tracked.object_type + 
                                 " moved " + std::to_string(distance) + " pixels" + movement_info);
                    
                    logger_->logObjectMovement(
                        tracked.object_type,
                        tracked.previous_center.x,
                        tracked.previous_center.y,
                        tracked.center.x,
                        tracked.center.y,
                        detection_it->confidence
                    );
                } else {
                    logger_->debug("Movement below threshold (" + std::to_string(distance) + 
                                 " < 5.0 pixels) - not logging");
                }
            }
        }
    }
    
    // Note: Exit detection would require more sophisticated tracking
    // For now, we focus on entry and movement detection which are more reliable
}

int ObjectDetector::getTotalObjectsDetected() const {
    return total_objects_detected_;
}

std::vector<std::pair<std::string, int>> ObjectDetector::getTopDetectedObjects(int top_n) const {
    // Convert map to vector for sorting
    std::vector<std::pair<std::string, int>> sorted_objects(object_type_counts_.begin(), object_type_counts_.end());
    
    // Sort by count in descending order
    std::sort(sorted_objects.begin(), sorted_objects.end(),
              [](const auto& a, const auto& b) {
                  return a.second > b.second;
              });
    
    // Return top N objects
    if (sorted_objects.size() > static_cast<size_t>(top_n)) {
        sorted_objects.resize(top_n);
    }
    
    return sorted_objects;
}

void ObjectDetector::cleanupOldTrackedObjects() {
    // Remove objects that haven't been seen recently, prioritizing older ones
    // This is called when we hit the MAX_TRACKED_OBJECTS limit
    if (tracked_objects_.empty()) {
        return;
    }
    
    // Sort by frames_since_detection (descending) to remove oldest first
    std::sort(tracked_objects_.begin(), tracked_objects_.end(),
              [](const ObjectTracker& a, const ObjectTracker& b) {
                  return a.frames_since_detection > b.frames_since_detection;
              });
    
    // Remove the oldest 20% or at least 10 objects
    size_t to_remove = std::max(static_cast<size_t>(10), tracked_objects_.size() / 5);
    to_remove = std::min(to_remove, tracked_objects_.size());
    
    logger_->debug("Cleaning up " + std::to_string(to_remove) + " old tracked objects");
    tracked_objects_.erase(tracked_objects_.begin(), tracked_objects_.begin() + to_remove);
}

void ObjectDetector::limitObjectTypeCounts() {
    // Keep only the most frequently detected object types
    // This prevents the map from growing unbounded with rare detections
    if (object_type_counts_.size() <= MAX_OBJECT_TYPE_ENTRIES) {
        return;
    }
    
    // Convert to vector and sort by count
    std::vector<std::pair<std::string, int>> sorted_counts(object_type_counts_.begin(), 
                                                            object_type_counts_.end());
    std::sort(sorted_counts.begin(), sorted_counts.end(),
              [](const std::pair<std::string, int>& a, const std::pair<std::string, int>& b) {
                  return a.second > b.second;
              });
    
    // Keep only top MAX_OBJECT_TYPE_ENTRIES
    object_type_counts_.clear();
    for (size_t i = 0; i < MAX_OBJECT_TYPE_ENTRIES && i < sorted_counts.size(); ++i) {
        object_type_counts_[sorted_counts[i].first] = sorted_counts[i].second;
    }
    
    logger_->debug("Limited object type counts to top " + std::to_string(MAX_OBJECT_TYPE_ENTRIES) + " types");
}<|MERGE_RESOLUTION|>--- conflicted
+++ resolved
@@ -254,18 +254,16 @@
         // 1. First time seeing this object type, OR
         // 2. Object of this type is too far from any previously tracked position (likely a different object)
         if (!found_existing) {
-<<<<<<< HEAD
             // Check if we're at the tracking limit
             if (tracked_objects_.size() >= MAX_TRACKED_OBJECTS) {
                 logger_->warning("Maximum tracked objects limit (" + std::to_string(MAX_TRACKED_OBJECTS) + 
                                 ") reached. Cleaning up oldest objects.");
                 cleanupOldTrackedObjects();
             }
-=======
+
             logger_->debug("  Creating new tracker for " + detection.class_name + 
                           " (no existing object within " + std::to_string(MAX_MOVEMENT_DISTANCE) + 
                           " pixel threshold)");
->>>>>>> 44e807eb
             
             ObjectTracker new_tracker;
             new_tracker.object_type = detection.class_name;
