--- conflicted
+++ resolved
@@ -16,23 +16,7 @@
             return 1;
         }
         
-<<<<<<< HEAD
-        logger->info("Target objects: person, vehicle, small animals (cat/dog/fox)");
-        logger->info("Minimum confidence threshold: " + std::to_string(config.min_confidence));
-        logger->info("Maximum processing rate: " + std::to_string(config.max_fps) + " fps");
-        logger->info("Performance warning threshold: " + std::to_string(config.min_fps_warning_threshold) + " fps");
-        logger->info("Detection photos will be saved to: " + config.output_dir);
-
-        // Initialize parallel frame processor
-        int effective_threads = config.enable_parallel_processing ? config.processing_threads : 1;
-        auto frame_processor = std::make_shared<ParallelFrameProcessor>(
-            detector, logger, perf_monitor, effective_threads, config.max_frame_queue_size, config.output_dir);
-
-        if (!frame_processor->initialize()) {
-            logger->error("Failed to initialize parallel frame processor");
-=======
         if (!initializeComponents(ctx)) {
->>>>>>> e2eee948
             return 1;
         }
         
