--- conflicted
+++ resolved
@@ -46,12 +46,7 @@
       run: go vet ./...
     - name: Go test
       run: go test -v -cover ./...
-<<<<<<< HEAD
     - name: Go build
       run: go build -v .
-=======
-    - name: Build
-      run: go build -v .
     - name: Build for Pi
-      run: ./build-for-pi.sh
->>>>>>> a327b634
+      run: ./build-for-pi.sh